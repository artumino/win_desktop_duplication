--- conflicted
+++ resolved
@@ -3,35 +3,26 @@
 
 use std::ptr::copy;
 
-use windows::Win32::Graphics::Direct3D11::{D3D11_CPU_ACCESS_READ, D3D11_MAP_READ, D3D11_MAPPED_SUBRESOURCE, D3D11_USAGE_STAGING, ID3D11Device4, ID3D11DeviceContext4};
-
+use windows::Win32::Graphics::Direct3D11::{
+    ID3D11Device4, ID3D11DeviceContext4, D3D11_CPU_ACCESS_READ, D3D11_MAPPED_SUBRESOURCE,
+    D3D11_MAP_READ, D3D11_USAGE_STAGING,
+};
+
+use crate::texture::{ColorFormat, Texture};
 use crate::{DDApiError, Result};
-use crate::texture::{ColorFormat, Texture};
 
 #[cfg(test)]
 mod test {
-<<<<<<< HEAD
-    use crate::devices::AdapterFactory;
-    use crate::tex_reader::TextureReader;
-    use crate::{co_init, set_process_dpi_awareness, DesktopDuplicationApi};
+
     use futures::{select, FutureExt};
-=======
-    use std::sync::Once;
-    use std::time::Duration;
-
-    use futures::{FutureExt, select};
->>>>>>> ec389b9c
     use log::LevelFilter::Debug;
     use std::sync::Once;
     use std::time::Duration;
     use tokio::time::interval;
-<<<<<<< HEAD
-=======
-
-    use crate::{co_init, DesktopDuplicationApi, set_process_dpi_awareness};
+
     use crate::devices::AdapterFactory;
     use crate::tex_reader::TextureReader;
->>>>>>> ec389b9c
+    use crate::{co_init, set_process_dpi_awareness, DesktopDuplicationApi};
 
     static INIT: Once = Once::new();
 
@@ -103,17 +94,6 @@
     }
 }
 
-<<<<<<< HEAD
-use crate::texture::{ColorFormat, Texture};
-use crate::{DDApiError, Result};
-use std::ptr::copy;
-use windows::Win32::Graphics::Direct3D11::{
-    ID3D11Device4, ID3D11DeviceContext4, D3D11_CPU_ACCESS_READ, D3D11_MAPPED_SUBRESOURCE,
-    D3D11_MAP_READ, D3D11_USAGE_STAGING,
-};
-
-=======
->>>>>>> ec389b9c
 /// Tool for reading GPU only directx textures.
 ///
 /// # Example usage
@@ -164,23 +144,15 @@
         unsafe { self.ctx.Flush() }
         let raw_tex = self.tex.as_mut().unwrap().as_raw_ref();
         let mut sub_res = D3D11_MAPPED_SUBRESOURCE::default();
-<<<<<<< HEAD
-        let result = unsafe {
+        if let Err(e) = unsafe {
             self.ctx
                 .Map(raw_tex, 0, D3D11_MAP_READ, 0, Some(&mut sub_res))
-        };
-        if result.is_err() {
+        } {
             return Err(DDApiError::Unexpected(format!(
                 "failed to map to cpu {:?}",
-                result
+                e
             )));
         }
-
-=======
-        if let Err(e) = unsafe { self.ctx.Map(raw_tex, 0, D3D11_MAP_READ, 0, Some(&mut sub_res)) } {
-            return Err(DDApiError::Unexpected(format!("failed to map to cpu {:?}", e)));
-        }
->>>>>>> ec389b9c
         let desc = tex.desc();
 
         match desc.format {
@@ -201,7 +173,6 @@
                 let total_size = desc.width * desc.height * 3;
                 vec.resize(total_size as usize, 0);
                 for i in 0..(desc.height * 3) {
-<<<<<<< HEAD
                     unsafe {
                         copy(
                             sub_res.pData.add((i * sub_res.RowPitch) as usize) as *const u8,
@@ -209,9 +180,6 @@
                             (desc.width) as usize,
                         );
                     }
-=======
-                    unsafe { copy(sub_res.pData.add((i * sub_res.RowPitch) as usize) as *const u8, vec.as_mut_ptr().add((i * desc.width) as _), (desc.width) as usize); }
->>>>>>> ec389b9c
                 }
             }
             ColorFormat::NV12 => {
@@ -244,26 +212,17 @@
             unsafe { tex.as_raw_ref().GetDesc(&mut desc) };
             desc.Usage = D3D11_USAGE_STAGING;
             desc.BindFlags = Default::default();
-<<<<<<< HEAD
-            desc.CPUAccessFlags = D3D11_CPU_ACCESS_READ.0 as u32;
+            desc.CPUAccessFlags = D3D11_CPU_ACCESS_READ.0 as _;
             desc.MiscFlags = Default::default();
 
             let mut new_tex = None;
-            let result = unsafe { self.device.CreateTexture2D(&desc, None, Some(&mut new_tex)) };
-            if result.is_err() {
+
+            if let Err(e) = unsafe { self.device.CreateTexture2D(&desc, None, Some(&mut new_tex)) }
+            {
                 return Err(DDApiError::Unexpected(format!(
                     "failed to create texture. {:?}",
-                    new_tex
+                    e
                 )));
-=======
-            desc.CPUAccessFlags = D3D11_CPU_ACCESS_READ.0 as _;
-            desc.MiscFlags = Default::default();
-
-            let mut new_tex = None;
-
-            if let Err(e) = unsafe { self.device.CreateTexture2D(&desc, None, Some(&mut new_tex)) } {
-                return Err(DDApiError::Unexpected(format!("failed to create texture. {:?}", e)));
->>>>>>> ec389b9c
             }
             self.tex = Some(Texture::new(new_tex.unwrap()))
         }
